--- conflicted
+++ resolved
@@ -1,16 +1,8 @@
 from rest_framework.views import APIView
 from rest_framework.response import Response
-<<<<<<< HEAD
-from rest_framework import status, permissions, generics
-from rest_framework_simplejwt.tokens import RefreshToken
-from .models import EmpresaNaoClassificada
-from .serializers import EmpresaLoginSerializer, EmpresaSenhaSetupSerializer, EmpresaNaoClassificadaSerializer
-
-=======
 from rest_framework import status, permissions
 from .serializers import EmpresaLoginSerializer, EmpresaSenhaSetupSerializer
 from .services import EmpresaAuthService
->>>>>>> 70d1fa13
 
 class EmpresaLoginView(APIView):
     permission_classes = [permissions.AllowAny]
@@ -38,15 +30,6 @@
     def post(self, request):
         ser = EmpresaSenhaSetupSerializer(data=request.data)
         ser.is_valid(raise_exception=True)
-<<<<<<< HEAD
-        empresa = ser.save()
-        return Response({'ok': True, 'empresa': empresa.cnpj}, status=status.HTTP_201_CREATED)
-
-
-class EmpresaNaoClassificadaView(generics.ListAPIView):
-    queryset = EmpresaNaoClassificada.objects.all()
-    serializer_class = EmpresaNaoClassificadaSerializer
-=======
         validated_data = ser.validated_data
 
         service = EmpresaAuthService()
@@ -56,5 +39,4 @@
             nome=validated_data.get('nome', '')
         )
 
-        return Response({'ok': True, 'empresa': empresa.cnpj}, status=status.HTTP_201_CREATED)
->>>>>>> 70d1fa13
+        return Response({'ok': True, 'empresa': empresa.cnpj}, status=status.HTTP_201_CREATED)