--- conflicted
+++ resolved
@@ -24,11 +24,6 @@
   async function onSubmit() {
     if (!file) return;
     try {
-<<<<<<< HEAD
-      await mutateAsync({ file, meu_cnpj: cnpj });
-    } catch (error) {
-      // error is already handled by the hook
-=======
       const data: any = { file };
       if (cnpj) data.meu_cnpj = cnpj;
       const out = await mutateAsync(data);
@@ -42,7 +37,6 @@
         message: error.response?.data?.detail || 'An error occurred',
         type: 'danger',
       });
->>>>>>> e08f9c8b
     }
   }
 
