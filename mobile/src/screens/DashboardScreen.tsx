import React, { useState, useEffect } from 'react';
import { View, Text, FlatList, Button } from 'react-native';
<<<<<<< HEAD
import { useDashboard } from '@/services/queries';
import LoadingIndicator from '@/components/LoadingIndicator';
import ErrorView from '@/components/ErrorView';
=======
import { useDashboard } from '../hooks/api';
>>>>>>> 006a8679
import Loading from '@/components/Loading';
import { ListItem } from '@/components/ListItem';
import { useNavigation } from '@react-navigation/native';

export default function DashboardScreen() {
  const { data, isError, refetch } = useDashboard();
  const navigation = useNavigation<any>();
  const [isLoading, setIsLoading] = useState(true);

  useEffect(() => {
    const timer = setTimeout(() => {
      setIsLoading(false);
    }, 2000); // Simulate loading for 2 seconds

    return () => clearTimeout(timer);
  }, []);


  if (isLoading) return <LoadingIndicator fullscreen message="Carregando dashboard..." />;
  if (isError) return <ErrorView onRetry={refetch} />;

  const fornecedores = data?.top_5_fornecedores_pendentes || [];

  return (
    <View style={{ flex: 1 }}>
      <Button
        title="Unclassified Companies"
        onPress={() => navigation.navigate('UnclassifiedCompanies')}
      />
      <Text style={{ fontSize: 18, fontWeight: '700', padding: 16 }}>Top 5 Fornecedores (A Pagar)</Text>
      <FlatList
        data={fornecedores}
        keyExtractor={(item) => item.cnpj}
        renderItem={({ item }: { item: { nome: string; cnpj: string; total_a_pagar: number } }) => (
          <ListItem title={item.nome} subtitle={item.cnpj} right={<Text>R$ {item.total_a_pagar.toFixed(2)}</Text>} />
        )}
        ListEmptyComponent={<Text style={{ padding: 16 }}>Sem dados.</Text>}
      />
    </View>
  );
}<|MERGE_RESOLUTION|>--- conflicted
+++ resolved
@@ -1,32 +1,16 @@
-import React, { useState, useEffect } from 'react';
+import React from 'react';
 import { View, Text, FlatList, Button } from 'react-native';
-<<<<<<< HEAD
-import { useDashboard } from '@/services/queries';
-import LoadingIndicator from '@/components/LoadingIndicator';
-import ErrorView from '@/components/ErrorView';
-=======
 import { useDashboard } from '../hooks/api';
->>>>>>> 006a8679
 import Loading from '@/components/Loading';
 import { ListItem } from '@/components/ListItem';
 import { useNavigation } from '@react-navigation/native';
 
 export default function DashboardScreen() {
-  const { data, isError, refetch } = useDashboard();
+  const { data, isLoading, isError, refetch } = useDashboard();
   const navigation = useNavigation<any>();
-  const [isLoading, setIsLoading] = useState(true);
 
-  useEffect(() => {
-    const timer = setTimeout(() => {
-      setIsLoading(false);
-    }, 2000); // Simulate loading for 2 seconds
-
-    return () => clearTimeout(timer);
-  }, []);
-
-
-  if (isLoading) return <LoadingIndicator fullscreen message="Carregando dashboard..." />;
-  if (isError) return <ErrorView onRetry={refetch} />;
+  if (isLoading) return <Loading />;
+  if (isError) throw new Error('Erro ao buscar dados do dashboard');
 
   const fornecedores = data?.top_5_fornecedores_pendentes || [];
 
