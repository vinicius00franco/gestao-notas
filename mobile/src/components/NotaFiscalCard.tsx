--- conflicted
+++ resolved
@@ -12,34 +12,11 @@
   const { colors } = useTheme();
 
   return (
-<<<<<<< HEAD
-    <View
-      style={[
-        styles.card,
-        { backgroundColor: colors.surface, shadowColor: colors.shadow },
-        isActive && { transform: [{ scale: 1.05 }], backgroundColor: colors.primaryContainer },
-      ]}>
-      <View style={styles.cardHeader}>
-        <Text style={[styles.title, { color: colors.onSurface }]}>{item.nome_emitente}</Text>
-      </View>
-      <View style={styles.cardBody}>
-        <Text style={[styles.label, { color: colors.onSurfaceVariant }]}>
-          Nota Fiscal: <Text style={styles.value}>{item.numero}</Text>
-        </Text>
-        <Text style={[styles.label, { color: colors.onSurfaceVariant }]}>
-          Valor: <Text style={[styles.value, styles.valor]}>R$ {item.valor}</Text>
-        </Text>
-      </View>
-      <View style={[styles.footer, { borderTopColor: colors.outline }]}>
-        <View style={[styles.statusIndicator, { backgroundColor: colors.primary }]} />
-      </View>
-=======
     <View style={[styles.card, isActive && styles.activeCard]}>
       <Text style={styles.title}>Nota Fiscal: {item.numero}</Text>
       <Text>Valor: {String(item.valor_total)}</Text>
       <Text>CNPJ: {item.parceiro?.cnpj}</Text>
       <Text>Emitente: {item.parceiro?.nome}</Text>
->>>>>>> e4e9fa27
     </View>
   );
 };
